from pxr import Usd, UsdGeom, Sdf, Gf, Kind
import os
import csv

def create_usd_from_csv_row(row):
    # Extract data from the row
    name = row['Name']
    file_name = f"{name}.usda"
    file_path = os.path.join("assets", "components", file_name)
    
    # Create a new stage
    stage = Usd.Stage.CreateNew(file_path)
    
    # Create the main xform
    main_xform = UsdGeom.Xform.Define(stage, f"/{name}")
    stage.SetDefaultPrim(main_xform.GetPrim())
    UsdGeom.SetStageUpAxis(stage, "Z")

    # Assign the 'component' kind
    Usd.ModelAPI(main_xform.GetPrim()).SetKind(Kind.Tokens.component)

    
    # Create the geometry
    geometry = UsdGeom.Cube.Define(stage, f"/{name}/geometry")

    # Set dimensions
    width, depth, height = int(row['Width']) / 1000, int(row['Depth']) / 1000, int(row['Height']) / 1000
    
    # Set the scale
    geometry.AddScaleOp().Set(Gf.Vec3f(width, depth, height))
    
    # Set the extent based on the dimensions
    half_width, half_depth, half_height = width/2, depth/2, height/2
    min_extent = Gf.Vec3f(-half_width, -half_depth, -half_height)  # Minimum corner
    max_extent = Gf.Vec3f(half_width, half_depth, half_height)     # Maximum corner
    geometry.GetExtentAttr().Set([min_extent, max_extent])
    
    # Set the color (object color)
    color_map = {
        'grey': (0.5, 0.5, 0.5),
        'black': (0.0, 0.0, 0.0),
        'blue': (0.0, 0.0, 1.0),
        'yellow': (1.0, 1.0, 0.0),
        'white': (1.0, 1.0, 1.0)
    }
    object_color = color_map.get(row['Color (Object)'].lower(), (0.5, 0.5, 0.5))
    geometry.GetDisplayColorAttr().Set([Gf.Vec3f(*object_color)])
    
    # Add custom metadata attributes
    prim = geometry.GetPrim()
    prim.SetCustomDataByKey('type', row['Type'])
    prim.SetCustomDataByKey('function', row['Function'])
    prim.SetCustomDataByKey('width', int(row['Width']))
    prim.SetCustomDataByKey('depth', int(row['Depth']))
    prim.SetCustomDataByKey('height', int(row['Height']))
    prim.SetCustomDataByKey('color_attribute', row['Color (Attribute)'])
    prim.SetCustomDataByKey('material', row['Material'])
    
    # Save the stage
    stage.GetRootLayer().Save()
    
    print(f"USD file created: {file_path}")

def process_csv_file(file_path):
    with open(file_path, 'r') as csvfile:
        reader = csv.DictReader(csvfile)
        for row in reader:
            create_usd_from_csv_row(row)

# Usage
<<<<<<< HEAD
process_csv_file('Lista Products - Enumerated.csv')
=======
process_csv_file('asset_generator/Lista Products - Enumerated.csv')
>>>>>>> 4a326035



<|MERGE_RESOLUTION|>--- conflicted
+++ resolved
@@ -68,11 +68,7 @@
             create_usd_from_csv_row(row)
 
 # Usage
-<<<<<<< HEAD
-process_csv_file('Lista Products - Enumerated.csv')
-=======
 process_csv_file('asset_generator/Lista Products - Enumerated.csv')
->>>>>>> 4a326035
 
 
 
