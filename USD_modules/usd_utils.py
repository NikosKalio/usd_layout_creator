--- conflicted
+++ resolved
@@ -3,98 +3,7 @@
 import os
 from pxr import Usd, UsdGeom
 
-<<<<<<< HEAD
-
-def rear_panel_matrix(output_file, panel_files, quantities, rows=1, spacing=0.0):
-    """
-    Creates a USD scene with rear panels arranged in a grid.
-
-    Args:
-        output_file (str): Path to the output USDA file
-        panel_files (list): List of panel file paths
-        quantities (list): List of quantities for each panel (columns)
-        rows (int): Number of rows to create
-        spacing (float): Spacing between panels
-
-    Returns:
-        tuple: (stage, total_width, total_height) of the created panel matrix
-    """
-    # Initialize stage
-    stage = Usd.Stage.CreateNew(output_file)
-    UsdGeom.SetStageUpAxis(stage, "Z")
-    
-    current_x = 0.0
-    current_y = 0.0
-    panel_count = 0
-    max_height = 0.0
-    max_width = 0.0
-    
-    # Iterate through panels and their quantities
-    for panel_file, quantity in zip(panel_files, quantities):
-        if not os.path.exists(panel_file):
-            print(f"Warning: Panel file {panel_file} does not exist. Skipping.")
-            continue
-            
-        # Create instances for each row and column
-        for row in range(rows):
-            current_x = 0.0  # Reset X position for each row
-            current_y = row * (max_width + spacing)  # Calculate Y position based on row
-            
-            for col in range(quantity):
-                panel_name = os.path.splitext(os.path.basename(panel_file))[0]
-                prim_path = f"/Panel_{panel_count}"
-                
-                try:
-                    # Add panel reference
-                    panel_prim = stage.DefinePrim(prim_path)
-                    panel_prim.GetReferences().AddReference(panel_file)
-                    
-                    # Get panel dimensions
-                    referenced_stage = Usd.Stage.Open(panel_file)
-                    panel_geom = None
-                    
-                    # Find the first boundable geometry
-                    for prim in referenced_stage.Traverse():
-                        if prim.IsA(UsdGeom.Boundable):
-                            panel_geom = UsdGeom.Boundable(prim)
-                            break
-                    
-                    if panel_geom:
-                        extent = panel_geom.GetExtentAttr().Get()
-                        panel_width = extent[1][0] - extent[0][0]
-                        panel_height = extent[1][1] - extent[0][1]
-                        
-                        max_height = max(max_height, panel_height)
-                        max_width = max(max_width, panel_width)
-                        
-                        # Position panel in grid using current_y
-                        xform = UsdGeom.Xform(panel_prim)
-                        xform.AddTranslateOp().Set(value=(
-                            2 * current_x,
-                            current_y,  # Use tracked Y position
-                            0.0
-                        ))
-                        
-                        current_x += panel_width + spacing
-                    else:
-                        print(f"Warning: No geometry found in {panel_file}")
-                        
-                except Exception as e:
-                    print(f"Error processing panel {panel_file}: {e}")
-                    continue
-                    
-                panel_count += 1
-    
-    total_height = (rows - 1) * (max_width + spacing) if rows > 1 else 0
-    
-    stage.GetRootLayer().Save()
-    return stage, current_x - spacing, total_height  # Subtract last spacing
-
-
-def merge_usda_files(output_file, top_file, input_files, spacing=0.0):
-=======
 def merge_usda_files(output_file, top_file, input_files, panel_file, quantity, layers, spacing=0.0):
->>>>>>> 4a326035
     """
     Merges multiple USDA files into a new USD scene, positioning them side by side.
 
@@ -113,11 +22,7 @@
         print(f"Error creating output file {output_file}: {e}")
         return
 
-<<<<<<< HEAD
-    current_x_translation = 0.0
-=======
     current_x_translation = - spacing
->>>>>>> 4a326035
     prev_length = 0.0
     max_height = 0.0
     max_width = 0.0
@@ -194,31 +99,19 @@
                 top_width =top_extent[1][1] - top_extent[0][1]
                 top_height =top_extent[1][2] - top_extent[0][2]
 
-<<<<<<< HEAD
-                length_scale = (total_length - spacing) / (top_length * 2)
-=======
                 length_scale = (total_length) / (top_length * 2)
->>>>>>> 4a326035
                 width_scale = max_width / top_width
 
                 xform = UsdGeom.Xform(top_prim)
 
                 # Position the top model above the merged models
-<<<<<<< HEAD
-                xform.AddTranslateOp().Set(value=((total_length + spacing) / 2, 0.0, max_height + top_height))
-=======
                 xform.AddTranslateOp().Set(value=(total_length / 2, 0.0, max_height + top_height))
->>>>>>> 4a326035
                 xform.AddScaleOp().Set(value=(length_scale, width_scale, 1))
             else:
                 print(f"Warning: No geometry found in {top_file}. Skipping scaling.")
         else:
             print(f"Error: Top file {top_file} does not exist.")
 
-<<<<<<< HEAD
-        stage.GetRootLayer().Save()
-        print(f"Scene successfully created with top model: {output_file}")
-=======
         
         for i in range(layers):
             current_x = 0.0
@@ -271,31 +164,11 @@
     except Exception as e:
         print(f"Error adding top file {top_file} to the scene: {e}")
 
->>>>>>> 4a326035
 
-    except Exception as e:
-        print(f"Error adding top file {top_file} to the scene: {e}")
 
-"""
 if __name__ == "__main__":
     # Example usage
     input_usda_files = [
-<<<<<<< HEAD
-    "../assets/components/hinged_door_cabinet_with_bin_1.usda",
-    "../assets/components/rolling_cabinet_7.usda",
-    "../assets/components/drawer_cabinet_8.usda"
-]
-    top_usda = "../assets/components/workbench_top_3.usda" 
-output_usda_file = "demo_scene.usda"
-# merge_usda_files(output_usda_file, input_usda_files, spacing=0.1)
-merge_usda_files(output_usda_file, top_usda, input_usda_files, spacing=(2/(3-1)/1000))
-"""
-
-#panel_files = ["../assets/components/rear_panel_with_keyholes_5.usda"]
-#quantities = [2]  # From your JSON data
-#output_file = "rear_panel_row.usda"
-#stage, total_width, total_height = rear_panel_matrix(output_file, panel_files, quantities, rows=2, spacing=0)
-=======
     "assets/components/cabinet_with_hinged_doors_1.usda",
     "assets/components/cabinet_with_hinged_doors_2.usda",
     "assets/components/drawer_cabinet_4.usda",
@@ -310,5 +183,4 @@
     top_usda = "assets/components/workbench_top_1.usda" 
 output_usda_file = "merged_scene.usda"
 # merge_usda_files(output_usda_file, input_usda_files, spacing=0.1)
-merge_usda_files(output_usda_file, top_usda, input_usda_files,rear_panel, quantity, layers=3, spacing=0.01)
->>>>>>> 4a326035
+merge_usda_files(output_usda_file, top_usda, input_usda_files,rear_panel, quantity, layers=3, spacing=0.01)